--- conflicted
+++ resolved
@@ -982,36 +982,21 @@
             "A dataset should implement a single_sim method that runs" \
             " a simulation, e.g. by calling self.single_neutral_simulation")
 
-<<<<<<< HEAD
-    def generate_samples(self, ts, fn, error_param=0):
-        """
+    def generate_samples(self, ts, fn, error_param=0):
+        """
         Generate a samples file from a simulated ts based on the empirically estimated 
-        error matrix saved in self.error_matrix.
-        """
-        record_rate = logging.getLogger().isEnabledFor(logging.INFO)
-        n_variants = bits_flipped = 0
+        error matrix saved in self.error_matrix.
+        """
+        record_rate = logging.getLogger().isEnabledFor(logging.INFO)
+        n_variants = bits_flipped = 0
         assert ts.num_sites != 0
-        fn += ".samples"
-        sample_data = tsinfer.SampleData(path=fn, sequence_length=ts.sequence_length)
+        fn += ".samples"
+        sample_data = tsinfer.SampleData(path=fn, sequence_length=ts.sequence_length)
         if error_param != 0:
             logging.info("Adding genotyping error: {} used for file {}".format(
                 error_param, fn))
-        for v in ts.variants():
-            n_variants += 1
-=======
-    def generate_samples(self, ts, filename, error_param=0):
-        """
-        Generate a samples file from a simulated ts based on the empirically estimated 
-        error matrix saved in self.error_matrix.
-        """
-        record_rate = logging.getLogger().isEnabledFor(logging.INFO)
-        n_variants = bits_flipped = 0
-        assert ts.num_sites != 0
-        sample_data = tsinfer.SampleData(path=filename+".samples", sequence_length=ts.sequence_length)
-        for v in ts.variants():
-            n_variants += 1
->>>>>>> eac6d249
-    
+        for v in ts.variants():
+            n_variants += 1    
             try:
                 error_param = float(error_param)
                 if error_param == 0:
@@ -1039,22 +1024,12 @@
                 position=v.site.position, alleles=v.alleles,
                 genotypes=genotypes)
 
-<<<<<<< HEAD
         if record_rate and (error_param != 0):
             logging.info(" actual error rate = {} over {} sites".format(
-                bits_flipped/(n_variants*ts.sample_size), n_variants))
-
-        sample_data.finalise()
-        return sample_data
-=======
-        if error_param != 0:
-            logging.info("Error: {} used; actual error rate = {} over {} sites".format(
-                error_param, bits_flipped/(n_variants*ts.sample_size), n_variants) 
-                if record_rate else "")
-      
-        sample_data.finalise()
-        return sample_data
->>>>>>> eac6d249
+                bits_flipped/(n_variants*ts.sample_size), n_variants))
+
+        sample_data.finalise()
+        return sample_data
     
     def infer(
             self, num_processes, num_threads, force=False, metrics_only=False,
